--- conflicted
+++ resolved
@@ -25,12 +25,9 @@
 
 async def main_loop(force: bool, webhook_server: WebhookServer):
     updater = UpdateCover()
-<<<<<<< HEAD
-=======
 
     # Clear caches before processing
     gc.collect()
->>>>>>> 9e4c7c89
 
     while True:
         try:
@@ -78,10 +75,7 @@
                 # Force sync before major operations
                 os.system('sync')
                 await asyncio.sleep(2)
-<<<<<<< HEAD
-=======
                 gc.collect()  # Force garbage collection before UpdateCover
->>>>>>> 9e4c7c89
 
                 if force:
                     logging.info("Force flag was set, resetting it to False after first iteration.")
